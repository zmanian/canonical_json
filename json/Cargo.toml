--- conflicted
+++ resolved
@@ -9,19 +9,10 @@
 readme = "../README.md"
 keywords = ["json", "serde", "serialization"]
 
-<<<<<<< HEAD
-[dependencies.serde]
-serde = "0.6"
-
-[dependencies.num]
-version = "~0.1.27"
-default-features = false
-=======
 [features]
 nightly-testing = ["clippy"]
 
 [dependencies]
 serde = "~0.6.1"
 num = { version = "~0.1.27", default-features = false }
-clippy = { version = "^0.*", optional = true }
->>>>>>> a3eca5e4
+clippy = { version = "^0.*", optional = true }